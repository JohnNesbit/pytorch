--- conflicted
+++ resolved
@@ -1694,16 +1694,6 @@
 
 
 def _import_module_from_library(module_name, path, is_python_module):
-<<<<<<< HEAD
-    # https://stackoverflow.com/questions/67631/how-to-import-a-module-given-the-full-path
-    file, path, description = imp.find_module(module_name, [path])
-    # Close the .so file after load.
-    with file:
-        if is_python_module:
-            return imp.load_module(module_name, file, path, description)  # type: ignore[arg-type]
-        else:
-            torch.ops.load_library(path)
-=======
     filepath = os.path.join(path, f"{module_name}{LIB_EXT}")
     if is_python_module:
         # https://stackoverflow.com/questions/67631/how-to-import-a-module-given-the-full-path
@@ -1714,7 +1704,6 @@
         return module
     else:
         torch.ops.load_library(filepath)
->>>>>>> 8be5b1ca
 
 
 def _write_ninja_file_to_build_library(path,
