#include <torch/csrc/jit/mobile/import.h>

#include <ATen/core/ivalue.h>
#include <c10/util/ScopeExit.h>
#include <caffe2/serialize/inline_container.h>
#include <torch/csrc/jit/api/compilation_unit.h>
#include <torch/csrc/jit/mobile/interpreter.h>
#include <torch/csrc/jit/mobile/observer.h>
#include <torch/csrc/jit/runtime/instruction.h>
#include <torch/csrc/jit/serialization/import_export_constants.h>
#include <torch/csrc/jit/serialization/import_read.h>
#include <torch/custom_class.h>

#include <exception>
#include <fstream>
#include <string>
#include <vector>

// The import process to serialize the bytecode package.
// An example for bytecode.pkl of a small mobile_module looks like:
// (4,  # model version number (caffe2::serialize::kProducedBytecodeVersion)
//  # first method
//  (
//   # function name
//   '__torch__.m.forward',
//   # code
//   (('instructions',
//     (('STOREN', 1, 2),
//      ('DROPR', 1, 0),
//      ('MOVE', 2, 0),
//      ('OP', 0, 0),
//      ('RET', 0, 0))),
//    ('operators', (('aten::Int', 'Tensor'),)),
//    ('constants', ()),
//    ('types', ()),
//    ('register_size', 2)),
//   # schema -- optional (forward-compatible addition to version 4)
//   (('arguments',
//     ((('name', 'x'), ('type', 'Tensor'), ('default_value', 13)),
//      ...)),  # more args follow here
//    ('returns',
//     ((('name', ''), ('type', 'Tensor'), ('default_value', None)),
//      ...)),  # more return values follow here
//   )),
//  # more methods follow here
//  ...)

// In addition, the module debugging information can be saved
// in mobile_debug_handles.pkl. An example for it looks like:
// (4,
//  ('__torch__.m.forward',
//   (('module_debug_handles', 10))))
//   Here 10 is the debug handle.
// We also store separately and optionally callstack_debug_map.
// This serializes inlined callstack (InlinedCallStack data structure)
// corresponding to the debug handles.
// Callstack_debug_map serializes tuples of
// (int64_t(debug_handle), int64_t(source_range_tag), InlinedCallStack)
// source_range_tag maps to .debug_pkl files where this tag maps it to
// source range.
// InlinedCallStack is serialized as:
// IValue(InlinedCallStack) = {IValue(ModuleInstanceInfo),
// int64_t(source_range_tag), IValue(InlinedCallStack)} ModuleInstanceInfo is
// serialized as a tuple of (class_type_name, instance_name)

// Note that currently the backward compatibility is not supported by bytecode.
// This format and process need to be revisited and redesigned if we want to
// support backward compatibility in future.

// Note that the following function-schema fields are not supported:
//  - Argument::{known_length_,kwarg_only_}
//  - FunctionSchema::{overload_name_, is_vararg_, is_varret_}

namespace c10 {
// std::string serializeType(const Type &t);
TypePtr parseType(const std::string& pythonStr);
} // namespace c10

namespace torch {
namespace jit {
using caffe2::serialize::IStreamAdapter;
using caffe2::serialize::PyTorchStreamReader;
using caffe2::serialize::ReadAdapterInterface;

OpCode parseOpCode(const char* str);

IValue expect_field(
    IValue tup,
    const std::string& expected_name,
    size_t entry) {
  auto row = tup.toTuple()->elements().at(entry).toTuple();
  TORCH_INTERNAL_ASSERT(
      row->elements().at(0).toStringRef() == expected_name,
      "Expected ",
      expected_name,
      " found ",
      row->elements().at(0).toStringRef());
  return row->elements().at(1);
}

std::string operator_str(
    const std::string& name,
    const std::string& overloadname) {
  std::string result = name;
  if (!overloadname.empty()) {
    result += "." + overloadname;
  }
  return result;
}

<<<<<<< HEAD
TypePtr resolveTypeNameGeneral(
=======
TypePtr resolveTypeNameMobile(
>>>>>>> 17035f6a
    const c10::QualifiedName& qn,
    std::shared_ptr<CompilationUnit> compilation_unit) {
  // HACK: first we check whether the name starts with special prefix to
  // tell if it's a supported pytorch class type. There are two special
  // prefixes. "__torch__" for nn module, and "torch.jit" from to_backend.
  // This is a reliable
  // check today, but there is no guarantee that this is the case. The
  // real solution is to merge type parsers so we can share class
  // resolution logic.
  static const c10::QualifiedName torchPrefix = "__torch__";
  static const c10::QualifiedName jitPrefix = "torch.jit";
  if (torchPrefix.isPrefixOf(qn) || jitPrefix.isPrefixOf(qn)) {
    if (compilation_unit->get_class(qn) == nullptr) {
      auto typeptr = ClassType::create(qn, compilation_unit, true);
      compilation_unit->register_type(typeptr);
    }
    return compilation_unit->get_class(qn);
  } else {
    return c10::parseType(qn.qualifiedName());
  }
}

<<<<<<< HEAD
c10::StrongTypePtr typeResolverGeneral(
    const c10::QualifiedName& qn,
    std::shared_ptr<CompilationUnit> compilation_unit) {
  return c10::StrongTypePtr(
      compilation_unit, resolveTypeNameGeneral(qn, compilation_unit));
}

c10::intrusive_ptr<c10::ivalue::Object> objLoaderGeneral(
=======
c10::StrongTypePtr typeResolverMobile(
    const c10::QualifiedName& qn,
    std::shared_ptr<CompilationUnit> compilation_unit) {
  return c10::StrongTypePtr(
      compilation_unit, resolveTypeNameMobile(qn, compilation_unit));
}

c10::intrusive_ptr<c10::ivalue::Object> objLoaderMobile(
>>>>>>> 17035f6a
    at::StrongTypePtr type,
    IValue input,
    std::shared_ptr<mobile::CompilationUnit> mobile_compilation_unit) {
  auto cls = type.type_->expect<at::ClassType>();
  auto qn = cls->name();
  c10::QualifiedName method_name(qn.value(), "__setstate__");
  auto setstate = mobile_compilation_unit->find_function(method_name);
  auto find_custom_class_with_setstate = [&qn]() -> c10::ClassTypePtr {
    auto custom_class_type = torch::jit::getCustomClass(qn->qualifiedName());
    if (custom_class_type && custom_class_type->findMethod("__setstate__")) {
      return custom_class_type;
    }
    return nullptr;
  };
  if (setstate) {
    auto obj = c10::ivalue::Object::create(type, 0);
    Stack stack({obj, input});
    setstate->run(stack);
    return obj;
  } else if (auto custom_class_type = find_custom_class_with_setstate()) {
    auto obj = c10::ivalue::Object::create(
        c10::StrongTypePtr(nullptr, custom_class_type), 1);
    Stack stack({obj, input});
    custom_class_type->getMethod("__setstate__").run(stack);
    return obj;
  } else {
    auto dict = std::move(input).toGenericDict();
    size_t ndict = dict.size();
    auto obj = c10::ivalue::Object::create(type, ndict);
    auto it = dict.begin();
    for (size_t i = 0; i < ndict; ++i) {
      std::stringstream name;
      name << it->key();
      cls->addOrCheckAttribute(name.str(), it->key().type());
      obj->setSlot(i, it->value());
      ++it;
    }
    return obj;
  }
}

namespace {
void print_unsupported_ops_and_throw(
    const std::unordered_set<std::string>& unsupported_ops) {
  std::string error_message("{");
  for (const auto& op_name : unsupported_ops) {
    error_message += op_name + ", ";
  }
  error_message += "}";
  TORCH_CHECK(
      false,
      "Following ops cannot be found. ",
      "Check fburl.com/missing_ops for the fix.",
      error_message);
}

// The deserializer class which loads the bytecode package from bc files.
class BytecodeDeserializer final {
 public:
  explicit BytecodeDeserializer(
      std::unique_ptr<PyTorchStreamReader> reader,
      uint64_t module_load_options = 0);
  mobile::Module deserialize(c10::optional<at::Device> device);
  mobile::Module deserialize(
      c10::optional<at::Device> device,
      ExtraFilesMap& extra_files);
  std::unordered_map<std::string, std::string> deserializeMetadata(
      c10::optional<at::Device> device);
  void deserialize_only_extra(
      c10::optional<at::Device> device,
      ExtraFilesMap& extra_files);

 private:
  TypePtr resolveTypeName(const c10::QualifiedName& qn);
  void parseMethods(
      const std::vector<IValue>& vals,
      const c10::optional<std::vector<IValue>>& debug_handles,
      mobile::CompilationUnit& mcu);
  c10::IValue readArchive(
      const std::string& archive_name,
      std::shared_ptr<mobile::CompilationUnit> mcu);
  std::unordered_map<std::string, std::string> readMobileMetadata(
      std::shared_ptr<mobile::CompilationUnit> mcu);
  /**
   * Loads operators by looking them up in the Dispatcher and returns
   * the set of operator names (with overload) that are not supported
   * by the current runtime.
   */
  std::unordered_set<std::string> load_and_find_unsupported_operator_names(
      const std::vector<IValue>& ops_list,
      mobile::Function* function,
      int64_t model_version) const;
  std::shared_ptr<CompilationUnit> compilation_unit_;
  std::unordered_set<std::string> imported_libs_;
  std::unique_ptr<PyTorchStreamReader> reader_{};
  c10::optional<at::Device> device_;
  uint64_t module_load_options_;
};

BytecodeDeserializer::BytecodeDeserializer(
    std::unique_ptr<PyTorchStreamReader> reader,
    uint64_t module_load_options)
    : compilation_unit_(std::make_shared<CompilationUnit>()),
      reader_(std::move(reader)),
      module_load_options_(module_load_options) {}

std::unordered_set<std::string> BytecodeDeserializer::
    load_and_find_unsupported_operator_names(
        const std::vector<IValue>& ops_list,
        mobile::Function* function,
        int64_t model_version) const {
  std::unordered_set<std::string> unsupported_op_names;
  // ops_list is the list of operator names that were read in from
  // bytecode.plk for the method that is currently being processed.
  for (const auto& op : ops_list) {
    auto op_item = op.toTuple()->elements();
    TORCH_CHECK(
        op_item.size() == 2, "There should be two parts in an operator name.");
    auto op_found = function->append_operator(
        op_item[0].toString()->string(),
        op_item[1].toString()->string(),
        model_version);
    if (!op_found) {
      unsupported_op_names.emplace(operator_str(
          op_item[0].toString()->string(), op_item[1].toString()->string()));
    }
  }
  return unsupported_op_names;
}

TypePtr BytecodeDeserializer::resolveTypeName(const c10::QualifiedName& qn) {
<<<<<<< HEAD
  return resolveTypeNameGeneral(qn, compilation_unit_);
=======
  return resolveTypeNameMobile(qn, compilation_unit_);
>>>>>>> 17035f6a
}

void BytecodeDeserializer::parseMethods(
    const std::vector<IValue>& vals,
    const c10::optional<std::vector<IValue>>& debug_handles,
    mobile::CompilationUnit& mcu) {
  TORCH_CHECK(vals.size() > 0, "Bytecode has no elements. ");
  // Initialized with the version number when kProducedBytecodeVersion was
  // introduced. The old models (some of them already in production) without
  // version number don't have to be re-generated.
  int64_t model_version = 0x3L;
  size_t method_i_start = 0;
  if (vals[0].isInt()) {
    model_version = vals[0].toInt();
    method_i_start = 1;
  }
  TORCH_CHECK(
      // NOLINTNEXTLINE(clang-diagnostic-sign-compare)
      caffe2::serialize::kMinSupportedBytecodeVersion <= model_version &&
          // NOLINTNEXTLINE(clang-diagnostic-sign-compare)
          model_version <= caffe2::serialize::kProducedBytecodeVersion,
      "Lite Interpreter verson number does not match. ",
      "The model version must be between ",
      caffe2::serialize::kMinSupportedBytecodeVersion,
      " and ",
      caffe2::serialize::kProducedBytecodeVersion,
      "But the model version is ",
      model_version);

  bool has_debug_handles = debug_handles.has_value();
  if (has_debug_handles) {
    TORCH_CHECK(
        debug_handles->size() == vals.size(),
        "The numbers of bytecode values and debug info values do not match.");
  }

  // Process all methods in this mobile module.
  for (size_t i = method_i_start; i < vals.size(); ++i) {
    const auto& element = vals[i];
    const auto& m_tuple = element.toTuple()->elements();
    const std::string& function_name = m_tuple[0].toStringRef();
    IValue codeTable = m_tuple[1];
    auto schemaTable = // older files do not store function schema
        (model_version > 0x4L || (model_version == 0x4L && m_tuple.size() >= 3))
        ? at::optional<IValue>{m_tuple[2]}
        : at::nullopt;

    // NOLINTNEXTLINE(modernize-make-unique)
    auto function = std::unique_ptr<mobile::Function>(
        new mobile::Function(c10::QualifiedName(function_name)));

    const auto& ins_list =
        expect_field(codeTable, "instructions", BYTECODE_INDEX_INSTRUCTION)
            .toTuple()
            ->elements();
    const auto& ops_list =
        expect_field(codeTable, "operators", BYTECODE_INDEX_OPERATOR)
            .toTuple()
            ->elements();
    const auto& consts_list =
        expect_field(codeTable, "constants", BYTECODE_INDEX_CONSTANT)
            .toTuple()
            ->elements();
    const auto& types_list =
        expect_field(codeTable, "types", BYTECODE_INDEX_TYPE)
            .toTuple()
            ->elements();
    const auto& register_size =
        expect_field(codeTable, "register_size", BYTECODE_INDEX_REGISTER_SIZE)
            .toInt();

    std::vector<IValue> debug_handles_list;
    if (has_debug_handles) {
      const auto& debug_handles_element = (*debug_handles)[i];
      const auto& debug_handles_m_tuple =
          debug_handles_element.toTuple()->elements();
      const std::string& debug_info_function_name =
          debug_handles_m_tuple[0].toStringRef();
      TORCH_CHECK(
          debug_info_function_name == function_name,
          "The function names in the bytecode table and the debug info table do not match.");
      IValue debug_handles_table = debug_handles_m_tuple[1];
      debug_handles_list = (expect_field(
                                debug_handles_table,
                                "function_debug_handles",
                                BYTECODE_INDEX_MODULE_DEBUG_HANDLES)
                                .toTuple()
                                ->elements())[0]
                               .toList()
                               .vec();
      TORCH_CHECK(
          debug_handles_list.size() == ins_list.size(),
          "The numbers of instructions and debug handles strings do not match.");
    }

    for (size_t i = 0; i < ins_list.size(); ++i) {
      auto ins_item = ins_list[i].toTuple()->elements();
      TORCH_CHECK(
          ins_item.size() == 3,
          "There should be three parts in an instruction. The function name is ",
          function_name);
      OpCode op_code = parseOpCode(ins_item[0].toString()->string().c_str());
      int X = ins_item[1].toInt();
      int N = ins_item[2].toInt();
      if (has_debug_handles) {
        int64_t debug_handle = debug_handles_list[i].toInt();
        function->append_instruction(op_code, X, N, debug_handle);
      } else {
        function->append_instruction(op_code, X, N);
      }
    }

    std::unordered_set<std::string> unsupported_op_names =
        load_and_find_unsupported_operator_names(
            ops_list, function.get(), model_version);
    if ((module_load_options_ & MobileModuleLoadOptions::OPERATOR_CHECK) &&
        !unsupported_op_names.empty()) {
      print_unsupported_ops_and_throw(unsupported_op_names);
    }

    for (const auto& constant : consts_list) {
      function->append_constant(constant);
    }

    static const c10::QualifiedName classPrefix = "__torch__.torch.classes";
    for (const auto& t : types_list) {
      c10::QualifiedName qn(t.toStringRef());
      if (classPrefix.isPrefixOf(qn)) {
        auto classType = getCustomClass(qn.qualifiedName());
        TORCH_CHECK(
            classType,
            "The implementation of class ",
            qn.qualifiedName(),
            " cannot be found.");
        function->append_type(classType);
      } else {
        function->append_type(c10::parseType(t.toStringRef()));
      }
    }

    function->set_register_size(register_size);

    // function schema
    if (schemaTable) { // (schema is optional for back compat)
      auto parseArgList = [this](const std::vector<IValue>& argTables) {
        std::vector<c10::Argument> args;
        for (auto&& argTable : argTables) {
          auto name =
              expect_field(argTable, "name", BYTECODE_INDEX_ARGUMENT_NAME)
                  .toStringRef();
          const auto& type = resolveTypeName(
              (expect_field(argTable, "type", BYTECODE_INDEX_ARGUMENT_TYPE))
                  .toStringRef());
          auto default_value = expect_field(
                                   argTable,
                                   "default_value",
                                   BYTECODE_INDEX_ARGUMENT_DEFAULT_VALUE)
                                   .toIValue();
          auto arg =
              c10::Argument(name, type, c10::nullopt /*N*/, default_value);
          args.emplace_back(std::move(arg));
        }
        return args;
      };
      const auto& arg_list =
          expect_field(
              *schemaTable, "arguments", BYTECODE_INDEX_SCHEMA_ARGUMENTS)
              .toTuple()
              ->elements();
      const auto& ret_list =
          expect_field(*schemaTable, "returns", BYTECODE_INDEX_SCHEMA_RETURNS)
              .toTuple()
              ->elements();
      c10::FunctionSchema schema(
          function_name,
          "" /*overload_name*/,
          parseArgList(arg_list),
          parseArgList(ret_list),
          false /*is_varargs*/,
          false /*is_varret*/);
      function->setSchema(std::move(schema));
    }

    mcu.register_function(std::move(function));
  }
}

std::unordered_map<std::string, std::string> BytecodeDeserializer::
    deserializeMetadata(c10::optional<at::Device> device) {
  device_ = device;
  auto mcu = std::make_shared<mobile::CompilationUnit>();
  return readMobileMetadata(mcu);
}

void BytecodeDeserializer::deserialize_only_extra(
    c10::optional<at::Device> device,
    ExtraFilesMap& extra_files) {
  device_ = device;
  for (const auto& kv : extra_files) {
    const std::string& key = "extra/" + kv.first;
    if (reader_->hasRecord(key)) {
      at::DataPtr meta_ptr;
      size_t meta_size = 0;
      std::tie(meta_ptr, meta_size) = reader_->getRecord(key);
      extra_files[kv.first] =
          std::string(static_cast<char*>(meta_ptr.get()), meta_size);
    }
  }
}

mobile::Module BytecodeDeserializer::deserialize(
    c10::optional<at::Device> device,
    ExtraFilesMap& extra_files) {
  deserialize_only_extra(device, extra_files);
  return deserialize(device);
}

mobile::Module BytecodeDeserializer::deserialize(
    c10::optional<at::Device> device) {
  device_ = device;
  auto mcu = std::make_shared<mobile::CompilationUnit>();

  // bvals can have 2 possible formats:
  //
  // 1. Old format: bvals is an array (Tuple) of N elements, each element being
  // itself a Tuple(method_name, method_table).
  //
  // 2. New format: bvals is an array (Tuple) of 1+N elements. The first element
  // being a Tuple (int, table), and the integer stands for the bytecode version
  // number. The rest of the elements are the same as before.
  //
  auto bvals = readArchive("bytecode", mcu).toTuple()->elements();

  c10::optional<std::vector<IValue>> debug_handles;
  if (reader_->hasRecord("mobile_debug_handles.pkl")) {
    debug_handles =
        readArchive("mobile_debug_handles", mcu).toTuple()->elements();
  }
  parseMethods(bvals, debug_handles, *mcu);
  auto meta_dict = readMobileMetadata(mcu);
  auto m = mobile::Module(readArchive("data", mcu).toObject(), meta_dict, mcu);
#if defined(SYMBOLICATE_MOBILE_DEBUG_HANDLE)
  MobileDebugTable debug_table = MobileDebugTable(reader_, compilation_unit_);
  m.setDebugTable(std::move(debug_table));
#endif
  return m;
}

std::unordered_map<std::string, std::string> BytecodeDeserializer::
    readMobileMetadata(std::shared_ptr<mobile::CompilationUnit> mcu) {
  std::unordered_map<std::string, std::string> res;
  if (!reader_->hasRecord("metadata.pkl")) {
    return res;
  }
  auto ivalue_dict = readArchive("metadata", mcu).toGenericDict();
  for (const auto& it : ivalue_dict) {
    const auto key = it.key().toString()->string();
    const auto value = it.value().toString()->string();
    res[key] = value;
  }
  return res;
}

c10::IValue BytecodeDeserializer::readArchive(
    const std::string& archive_name,
    std::shared_ptr<mobile::CompilationUnit> mcu) {
  auto type_resolver = [this](const c10::QualifiedName& qn) {
<<<<<<< HEAD
    return typeResolverGeneral(qn, compilation_unit_);
  };

  auto obj_loader = [&](at::StrongTypePtr type, IValue input) {
    return objLoaderGeneral(type, input, mcu);
=======
    return typeResolverMobile(qn, compilation_unit_);
  };

  auto obj_loader = [&](at::StrongTypePtr type, IValue input) {
    return objLoaderMobile(type, input, mcu);
>>>>>>> 17035f6a
  };

  auto ivalues = torch::jit::readArchiveAndTensors(
      archive_name, type_resolver, obj_loader, device_, *reader_.get());
  return ivalues;
}

} // namespace

// Forward declare so that _load_for_mobile() overloads can
// call this method directly.
mobile::Module _load_for_mobile_impl(
    std::unique_ptr<ReadAdapterInterface> rai,
    c10::optional<c10::Device> device,
    ExtraFilesMap& extra_files,
    uint64_t module_load_options);

mobile::Module _load_for_mobile(
    std::istream& in,
    c10::optional<at::Device> device) {
  ExtraFilesMap extra_files;
  return _load_for_mobile(in, device, extra_files);
}

mobile::Module _load_for_mobile(
    const std::string& filename,
    c10::optional<at::Device> device) {
  ExtraFilesMap extra_files;
  return _load_for_mobile(filename, device, extra_files);
}

mobile::Module _load_for_mobile(
    std::unique_ptr<ReadAdapterInterface> rai,
    c10::optional<c10::Device> device) {
  ExtraFilesMap extra_files;
  return _load_for_mobile(std::move(rai), device, extra_files);
}

mobile::Module _load_for_mobile(
    std::istream& in,
    c10::optional<at::Device> device,
    ExtraFilesMap& extra_files) {
  std::unique_ptr<IStreamAdapter> rai = std::make_unique<IStreamAdapter>(&in);
  auto module = _load_for_mobile(std::move(rai), device, extra_files);
  return module;
}

mobile::Module _load_for_mobile(
    const std::string& filename,
    c10::optional<at::Device> device,
    ExtraFilesMap& extra_files) {
  std::unique_ptr<FileAdapter> rai = std::make_unique<FileAdapter>(filename);
  auto module = _load_for_mobile(std::move(rai), device, extra_files);
  return module;
}

mobile::Module _load_for_mobile(
    const std::string& filename,
    c10::optional<at::Device> device,
    ExtraFilesMap& extra_files,
    uint64_t module_load_options) {
  std::unique_ptr<FileAdapter> rai = std::make_unique<FileAdapter>(filename);
  auto module = _load_for_mobile_impl(
      std::move(rai), device, extra_files, module_load_options);
  return module;
}

mobile::Module _load_for_mobile(
    std::unique_ptr<ReadAdapterInterface> rai,
    c10::optional<c10::Device> device,
    ExtraFilesMap& extra_files) {
  auto module = _load_for_mobile_impl(
      std::move(rai), device, extra_files, _default_mobile_module_load_options);
  return module;
}

mobile::Module _load_for_mobile_impl(
    std::unique_ptr<ReadAdapterInterface> rai,
    c10::optional<c10::Device> device,
    ExtraFilesMap& extra_files,
    uint64_t module_load_options) {
  auto observer = torch::observerConfig().getModuleObserver();
  // NOLINTNEXTLINE(clang-analyzer-security.insecureAPI.rand)
  auto instance_key = std::rand();
  if (observer) {
    observer->onEnterLoadModel(instance_key);
  }
  const size_t model_size = rai != nullptr ? rai->size() : 0;
  auto reader = torch::make_unique<PyTorchStreamReader>(std::move(rai));
  BytecodeDeserializer deserializer(std::move(reader), module_load_options);
  std::string error_message;
  auto guard = c10::make_scope_exit([&]() {
    if (!observer) {
      return;
    }

    observer->onFailLoadModel(
        instance_key,
        error_message.empty() ? "Unknown exception" : error_message.c_str(),
        deserializer.deserializeMetadata(device));
  });

  try {
    mobile::Module result = deserializer.deserialize(device, extra_files);
    std::unordered_map<std::string, std::string> copied_metadata =
        result.metadata();
    if (result.metadata().find("model_name") == result.metadata().end()) {
      copied_metadata["model_name"] = result.name();
    }
    copied_metadata["model_size"] = c10::guts::to_string(model_size);
    if (observer) {
      observer->onExitLoadModel(instance_key, copied_metadata);
    }
    guard.release();
    return result;
  } catch (c10::Error& error) {
    error_message = error.what();
    TORCH_RETHROW(error);
  }
}

void _load_extra_only_for_mobile(
    const std::string& filename,
    c10::optional<at::Device> device,
    ExtraFilesMap& extra_files) {
  std::unique_ptr<FileAdapter> rai = std::make_unique<FileAdapter>(filename);
  auto observer = torch::observerConfig().getModuleObserver();
  // NOLINTNEXTLINE(clang-analyzer-security.insecureAPI.rand)
  auto instance_key = std::rand();
  if (observer) {
    observer->onEnterLoadModel(instance_key);
  }
  auto reader = torch::make_unique<PyTorchStreamReader>(std::move(rai));
  BytecodeDeserializer deserializer(std::move(reader));
  deserializer.deserialize_only_extra(device, extra_files);
}

namespace mobile {

std::set<std::string> _export_operator_list(
    torch::jit::mobile::Module& module) {
  std::set<std::string> operator_list;
  for (Method func : module.get_methods()) {
    const Function& function = func.function();
    const std::shared_ptr<Code> cptr = function.get_code();
    // op_names below isn't a list of unique operator names. In fact
    // it can contain the same operator name many many times, so we need
    // to de-dup the list by adding all the operator names into
    // an std::set<std::string>.
    std::vector<c10::OperatorName> const& op_names = cptr->op_names_;
    for (auto& op_name : op_names) {
      operator_list.insert(toString(op_name));
    }
  }
  return operator_list;
}

} // namespace mobile
} // namespace jit
} // namespace torch<|MERGE_RESOLUTION|>--- conflicted
+++ resolved
@@ -108,11 +108,7 @@
   return result;
 }
 
-<<<<<<< HEAD
-TypePtr resolveTypeNameGeneral(
-=======
 TypePtr resolveTypeNameMobile(
->>>>>>> 17035f6a
     const c10::QualifiedName& qn,
     std::shared_ptr<CompilationUnit> compilation_unit) {
   // HACK: first we check whether the name starts with special prefix to
@@ -135,16 +131,6 @@
   }
 }
 
-<<<<<<< HEAD
-c10::StrongTypePtr typeResolverGeneral(
-    const c10::QualifiedName& qn,
-    std::shared_ptr<CompilationUnit> compilation_unit) {
-  return c10::StrongTypePtr(
-      compilation_unit, resolveTypeNameGeneral(qn, compilation_unit));
-}
-
-c10::intrusive_ptr<c10::ivalue::Object> objLoaderGeneral(
-=======
 c10::StrongTypePtr typeResolverMobile(
     const c10::QualifiedName& qn,
     std::shared_ptr<CompilationUnit> compilation_unit) {
@@ -153,7 +139,6 @@
 }
 
 c10::intrusive_ptr<c10::ivalue::Object> objLoaderMobile(
->>>>>>> 17035f6a
     at::StrongTypePtr type,
     IValue input,
     std::shared_ptr<mobile::CompilationUnit> mobile_compilation_unit) {
@@ -285,11 +270,7 @@
 }
 
 TypePtr BytecodeDeserializer::resolveTypeName(const c10::QualifiedName& qn) {
-<<<<<<< HEAD
-  return resolveTypeNameGeneral(qn, compilation_unit_);
-=======
   return resolveTypeNameMobile(qn, compilation_unit_);
->>>>>>> 17035f6a
 }
 
 void BytecodeDeserializer::parseMethods(
@@ -557,19 +538,11 @@
     const std::string& archive_name,
     std::shared_ptr<mobile::CompilationUnit> mcu) {
   auto type_resolver = [this](const c10::QualifiedName& qn) {
-<<<<<<< HEAD
-    return typeResolverGeneral(qn, compilation_unit_);
-  };
-
-  auto obj_loader = [&](at::StrongTypePtr type, IValue input) {
-    return objLoaderGeneral(type, input, mcu);
-=======
     return typeResolverMobile(qn, compilation_unit_);
   };
 
   auto obj_loader = [&](at::StrongTypePtr type, IValue input) {
     return objLoaderMobile(type, input, mcu);
->>>>>>> 17035f6a
   };
 
   auto ivalues = torch::jit::readArchiveAndTensors(
