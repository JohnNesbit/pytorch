--- conflicted
+++ resolved
@@ -556,15 +556,6 @@
                        const c10::intrusive_ptr<::c10d::ProcessGroup>& pg,
                        int numSendRecvThreads,
                        std::chrono::milliseconds rpcTimeout) {
-<<<<<<< HEAD
-        return std::make_unique<ProcessGroupAgent>(
-            store,
-            std::move(workerName),
-            pg,
-            numSendRecvThreads,
-            rpcTimeout,
-            std::make_unique<RequestCallbackImpl>());
-=======
         return std::shared_ptr<ProcessGroupAgent>(
             new ProcessGroupAgent(
                 store,
@@ -574,7 +565,6 @@
                 rpcTimeout,
                 std::make_unique<RequestCallbackImpl>()),
             impl::destroy_without_gil<ProcessGroupAgent>);
->>>>>>> 98fcdb80
       }))
       .def(
           "get_worker_info",
