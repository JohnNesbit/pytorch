
import copy
import itertools
import warnings

import torch
import torch.nn as nn
import torch.nn.intrinsic as nni
import torch.nn.quantized as nnq
import torch.nn.intrinsic.qat as nniqat

<<<<<<< HEAD
from .quantization_mappings import (get_dynamic_quant_module_mappings,
                                    get_static_quant_module_mappings,
                                    get_qat_module_mappings,
                                    get_qconfig_propagation_list)

from .custom_module_class_mappings import (
    is_custom_module_class,
    is_custom_observed_module_class,
    get_observed_custom_module_class,
    get_quantized_custom_module_class,
    mark_observed_custom_module,
    is_observed_custom_module,
=======
from .quantization_mappings import (
    get_default_dynamic_quant_module_mappings,
    get_default_static_quant_module_mappings,
    get_default_qat_module_mappings,
    get_default_qconfig_propagation_list,
    has_special_act_post_process,
    get_default_special_act_post_process,
>>>>>>> 3fc2721d
)

from .stubs import DeQuantStub, QuantWrapper
from .qconfig import default_dynamic_qconfig, float16_dynamic_qconfig, float_qparams_dynamic_qconfig

def is_activation_post_process(module):
    return (isinstance(module, torch.quantization.ObserverBase) or
            isinstance(module, torch.quantization.FakeQuantize) or
            isinstance(module, torch.quantization.FakeQuantizeBase))

def _propagate_qconfig_helper(module, qconfig_dict, allow_list=None,
                              qconfig_parent=None, prefix=''):
    r"""This is a helper function for `propagate_qconfig_`

    Args:
        module: input module
        qconfig_dict: dictionary that maps from name of submodule to quantization
                     configuration
        allow_list: list of quantizable modules
        qconfig_parent: quantization config of parent module, we will fallback to
                       this config when there is no specified config for current
                       module
        prefix: corresponding prefix of the current module, used as key in
                qconfig_dict

    Return:
        None, module is modified inplace with qconfig attached
    """
    # TODO: Add test
    if allow_list is None:
        allow_list = get_default_qconfig_propagation_list()

    module_qconfig = qconfig_dict.get(type(module), qconfig_parent)
    module_qconfig = qconfig_dict.get(prefix, module_qconfig)
    module_qconfig = getattr(module, 'qconfig', module_qconfig)

    module.qconfig = module_qconfig
    for name, child in module.named_children():
        module_prefix = prefix + '.' + name if prefix else name
        _propagate_qconfig_helper(child, qconfig_dict, allow_list,
                                  module_qconfig, module_prefix)

# TODO(jerryzh): expose allow_list
def propagate_qconfig_(module, qconfig_dict=None, allow_list=None):
    r"""Propagate qconfig through the module hierarchy and assign `qconfig`
    attribute on each leaf module

    Args:
        module: input module
        qconfig_dict: dictionary that maps from name or type of submodule to
            quantization configuration, qconfig applies to all submodules of a
            given module unless qconfig for the submodules are specified (when
            the submodule already has qconfig attribute)

    Return:
        None, module is modified inplace with qconfig attached
    """
    if qconfig_dict is None:
        qconfig_dict = {}
    _propagate_qconfig_helper(module, qconfig_dict, allow_list)

def _observer_forward_hook(self, input, output):
    r"""Forward hook that calls observer on the output
    """
    return self.activation_post_process(output)

def register_activation_post_process_hook(module):
    assert hasattr(module, 'activation_post_process'), \
        'Expect activation_post_process attribut already attached to the module'
    return module.register_forward_hook(_observer_forward_hook)

def add_observer_(module, qconfig_propagation_list=None, non_leaf_module_list=None, device=None, custom_module_class_mapping=None):
    r"""Add observer for the leaf child of the module.

    This function insert observer module to all leaf child module that
    has a valid qconfig attribute.

    Args:
        module: input module with qconfig attributes for all the leaf modules that we want to quantize
        device: parent device, if any
        non_leaf_module_list: list of non-leaf modules we want to add observer

    Return:
        None, module is modified inplace with added observer modules and forward_hooks
    """
    if qconfig_propagation_list is None:
        qconfig_propagation_list = get_default_qconfig_propagation_list()

    if custom_module_class_mapping is None:
        custom_module_class_mapping = {}

    # respect device affinity when adding observers
    if device is None:
        devices = get_unique_devices_(module)
        assert len(devices) <= 1, (
            "add_observer_ only works with cpu or single-device CUDA modules, "
            "but got devices {}".format(devices)
        )
        device = next(iter(devices)) if len(devices) > 0 else None

    def get_activation_post_process(qconfig, device, special_act_post_process=None):
        activation = qconfig.activation() if special_act_post_process is None else special_act_post_process()
        if device is not None:
            activation.to(device)
        return activation

    def needs_observation(m):
        return hasattr(m, 'qconfig') and m.qconfig is not None

    def insert_activation_post_process(m, special_act_post_process=None):
        """ Adds an activation post process module and register
        a post hook that calls the module
        """
        if needs_observation(m):
            # observer and hook will be gone after we swap the module
            m.add_module('activation_post_process', get_activation_post_process(m.qconfig, device, special_act_post_process))
            # Register observer as the first entry in the hook list
            # All post forward hooks are preserved and will be executed after the observer before convert
            handle = register_activation_post_process_hook(m)
            m._forward_hooks.move_to_end(handle.id, last=False)

    for name, child in module.named_children():
        if type(child) == nnq.FloatFunctional or type(child) == nnq.QFunctional:
            if needs_observation(child):
                child.activation_post_process = get_activation_post_process(child.qconfig, device)
        elif has_special_act_post_process(type(child)):
            special_act_post_process = get_default_special_act_post_process(type(child))
            insert_activation_post_process(child, special_act_post_process)
        elif non_leaf_module_list is not None and type(child) in non_leaf_module_list:
            insert_activation_post_process(child)
        elif needs_observation(child) and type(child) in custom_module_class_mapping:
            observed_child = custom_module_class_mapping[type(child)].from_float(child)
            setattr(module, name, observed_child)
            insert_activation_post_process(observed_child)
        else:
            add_observer_(child, qconfig_propagation_list, non_leaf_module_list, device, custom_module_class_mapping)

    # Insert observers only for leaf nodes, note that this observer is for
    # the output of the module, for input QuantStub will observe them
    if len(module._modules) == 0 and not isinstance(module, torch.nn.Sequential) \
       and type(module) in qconfig_propagation_list:
        insert_activation_post_process(module)

def get_unique_devices_(module):
    return {p.device for p in module.parameters()} | \
        {p.device for p in module.buffers()}

def add_quant_dequant(module):
    r"""Wrap the leaf child module in QuantWrapper if it has a valid qconfig
    Note that this function will modify the children of module inplace and it
    can return a new module which wraps the input module as well.

    Args:
        module: input module with qconfig attributes for all the leaf modules
        that we want to quantize

    Return:
        Either the inplace modified module with submodules wrapped in
        `QuantWrapper` based on qconfig or a new `QuantWrapper` module which
        wraps the input module, the latter case only happens when the input
        module is a leaf module and we want to quantize it.
    """
    if len(module._modules) == 0 and hasattr(module, 'qconfig') and module.qconfig:
        return QuantWrapper(module)

    for name, child in module.named_children():
        module._modules[name] = add_quant_dequant(child)
    return module

def prepare(model, inplace=False, allow_list=None,
            observer_non_leaf_module_list=None,
            prepare_custom_config_dict=None):
    r"""Prepares a copy of the model for quantization calibration or quantization-aware training.

    Quantization configuration should be assigned preemptively
    to individual submodules in `.qconfig` attribute.

    The model will be attached with observer or fake quant modules, and qconfig
    will be propagated.

    Args:
        `model`: input model to be modified in-place
        `inplace`: carry out model transformations in-place, the original module is mutated
        `allow_list`: list of quantizable modules
        `observer_non_leaf_module_list`: list of non-leaf modules we want to add observer
        `prepare_custom_config_dict`: customization configuration dictionary for prepare function

    .. code-block:: python

       # Example of prepare_custom_config_dict:
       prepare_custom_config_dict = {
           # user will manually define the corresponding observed
           # module class which has a from_float class method that converts
           # float custom module to observed custom module
           "float_to_observed_custom_module_class": {
               CustomModule: ObservedCustomModule
           }
        }

    """
    torch._C._log_api_usage_once("quantization_api.quantize.prepare")
<<<<<<< HEAD
    if is_custom_observed_module_class(model):
        # In case the top level is a custom module
        if inplace:
            warnings.warn("'inplace' does not apply to the custom modules")
        model = get_observed_custom_module_class(model).from_float(model)
        return prepare(
            model, inplace=True, allow_list=allow_list,
            observer_non_leaf_module_list=observer_non_leaf_module_list)
    if not inplace:
        model = copy.deepcopy(model)

    # Replace any custom module children
    custom_modules = []
    for name, child in model.named_children():
        if is_custom_observed_module_class(child):
            custom_modules.append((name, child))
    for name, child in custom_modules:
        qconfig = getattr(child, 'qconfig', model.qconfig)
        new_child = get_observed_custom_module_class(child)
        new_child = new_child.from_float(child, qconfig=qconfig)
        model._modules[name] = new_child

    qconfig_propagation_list = allow_list
    if qconfig_propagation_list is None:
        qconfig_propagation_list = get_qconfig_propagation_list()

=======
    if prepare_custom_config_dict is None:
        prepare_custom_config_dict = {}
    custom_module_class_mapping = prepare_custom_config_dict.get("float_to_observed_custom_module_class", {})

    if not inplace:
        model = copy.deepcopy(model)

    # TODO: remove allow_list
    qconfig_propagation_list = allow_list
    if qconfig_propagation_list is None:
        qconfig_propagation_list = get_default_qconfig_propagation_list()
>>>>>>> 3fc2721d
    propagate_qconfig_(model, qconfig_dict=None)

    # sanity check common API misusage
    if not any(hasattr(m, 'qconfig') and m.qconfig for m in model.modules()):
        warnings.warn("None of the submodule got qconfig applied. Make sure you "
                      "passed correct configuration through `qconfig_dict` or "
                      "by assigning the `.qconfig` attribute directly on submodules")

    add_observer_(
        model, qconfig_propagation_list, observer_non_leaf_module_list,
        custom_module_class_mapping=custom_module_class_mapping)
    return model

def _remove_activation_post_process(module):
    # TODO: maybe we should change activation_post_process to _activation_post_process
    # to prevent it from being used by user
    if hasattr(module, 'activation_post_process') and \
       is_activation_post_process(module.activation_post_process):
        delattr(module, 'activation_post_process')

    # remove activation_post_proceess hook
    for handle_id, hook_fn in module._forward_hooks.items():
        if hook_fn is _observer_forward_hook:
            module._forward_hooks.pop(handle_id)

# TODO: rename to something more general
def _remove_qconfig(module):
    r"""Clean up the qconfig left in the module so that new qconfig can be
    propagated.

    Args:
        module: module to be cleaned up
    """
    for child in module.children():
        _remove_qconfig(child)

    if hasattr(module, "qconfig"):
        del module.qconfig

    _remove_activation_post_process(module)

def quantize(model, run_fn, run_args, mapping=None, inplace=False):
    r"""Quantize the input float model with post training static quantization.

    First it will prepare the model for calibration, then it calls
    `run_fn` which will run the calibration step, after that we will
    convert the model to a quantized model.

    Args:
        model: input float model
        run_fn: a calibration function for calibrating the prepared model
        run_args: positional arguments for `run_fn`
        inplace: carry out model transformations in-place, the original module is mutated
        mapping: correspondence between original module types and quantized counterparts

    Return:
        Quantized model.
    """
    torch._C._log_api_usage_once("quantization_api.quantize.quantize")
    if mapping is None:
        mapping = get_default_static_quant_module_mappings()
    if not inplace:
        model = copy.deepcopy(model)
    model.eval()
    prepare(model, inplace=True)
    run_fn(model, run_args)
    convert(model, mapping, inplace=True)
    return model

def quantize_dynamic(model, qconfig_spec=None, dtype=torch.qint8,
                     mapping=None, inplace=False):
    r"""Converts a float model to dynamic (i.e. weights-only) quantized model.

    Replaces specified modules with dynamic weight-only quantized versions and output the quantized model.

    For simplest usage provide `dtype` argument that can be float16 or qint8. Weight-only quantization
    by default is performed for layers with large weights size - i.e. Linear and RNN variants.

    Fine grained control is possible with `qconfig` and `mapping` that act similarly to `quantize()`.
    If `qconfig` is provided, the `dtype` argument is ignored.

    Args:
        model: input model
        qconfig_spec: Either:

            - A dictionary that maps from name or type of submodule to quantization
              configuration, qconfig applies to all submodules of a given
              module unless qconfig for the submodules are specified (when the
              submodule already has qconfig attribute). Entries in the dictionary
              need to be QConfigDynamic instances.

            - A set of types and/or submodule names to apply dynamic quantization to,
              in which case the `dtype` argument is used to specify the bit-width

        inplace: carry out model transformations in-place, the original module is mutated
        mapping: maps type of a submodule to a type of corresponding dynamically quantized version
            with which the submodule needs to be replaced

    """
    torch._C._log_api_usage_once("quantization_api.quantize.quantize_dynamic")
    if qconfig_spec is None:
        if dtype == torch.qint8:
            qconfig_spec = {
                nn.Linear : default_dynamic_qconfig,
                nn.LSTM : default_dynamic_qconfig,
                nn.GRU : default_dynamic_qconfig,
                nn.LSTMCell : default_dynamic_qconfig,
                nn.RNNCell : default_dynamic_qconfig,
                nn.GRUCell : default_dynamic_qconfig,
            }
        elif dtype == torch.float16:
            qconfig_spec = {
                nn.Linear : float16_dynamic_qconfig,
                nn.LSTM : float16_dynamic_qconfig,
                nn.GRU : float16_dynamic_qconfig,
                nn.LSTMCell : float16_dynamic_qconfig,
                nn.RNNCell : float16_dynamic_qconfig,
                nn.GRUCell : float16_dynamic_qconfig,
            }
        elif dtype == torch.quint8:
            qconfig_spec = {
                nn.EmbeddingBag : float_qparams_dynamic_qconfig,
            }
        else:
            raise ValueError(
                "Don't know how to quantize with default settings for {}. Provide full qconfig please".format(dtype))
    elif isinstance(qconfig_spec, set):
        if dtype is torch.qint8:
            default_qconfig = default_dynamic_qconfig
        elif dtype is torch.float16:
            default_qconfig = float16_dynamic_qconfig
        elif dtype is torch.quint8:
            default_qconfig = float_qparams_dynamic_qconfig
        else:
            raise RuntimeError('Unknown dtype specified for quantize_dynamic: ', str(dtype))
        qconfig_spec = dict(zip(qconfig_spec, itertools.repeat(default_qconfig)))

    if mapping is None:
        mapping = get_default_dynamic_quant_module_mappings()

    if not inplace:
        model = copy.deepcopy(model)
    model.eval()
    propagate_qconfig_(model, qconfig_spec)
    convert(model, mapping, inplace=True)
    return model

def prepare_qat(model, mapping=None, inplace=False):
    r"""
    Prepares a copy of the model for quantization calibration or
    quantization-aware training and converts it to quantized version.

    Quantization configuration should be assigned preemptively
    to individual submodules in `.qconfig` attribute.

    Args:
        model: input model to be modified in-place
        mapping: dictionary that maps float modules to quantized modules to be
                 replaced.
        inplace: carry out model transformations in-place, the original module
                 is mutated
    """
    torch._C._log_api_usage_once("quantization_api.quantize.prepare_qat")
    if mapping is None:
        mapping = get_default_qat_module_mappings()

    if not inplace:
        model = copy.deepcopy(model)

    propagate_qconfig_(model, qconfig_dict=None)
    convert(model, mapping=mapping, inplace=True, remove_qconfig=False)
    prepare(model, observer_non_leaf_module_list=set(mapping.values()), inplace=True)
    return model

def quantize_qat(model, run_fn, run_args, inplace=False):
    r"""Do quantization aware training and output a quantized model

    Args:
        model: input model
        run_fn: a function for evaluating the prepared model, can be a
                function that simply runs the prepared model or a training
                loop
        run_args: positional arguments for `run_fn`

    Return:
        Quantized model.
    """
    torch._C._log_api_usage_once("quantization_api.quantize.quantize_qat")
    if not inplace:
        model = copy.deepcopy(model)
    model.train()
    prepare_qat(model, inplace=True)
    run_fn(model, run_args)
    convert(model, inplace=True)
    return model

def convert(
        module, mapping=None, inplace=False, remove_qconfig=True,
        convert_custom_config_dict=None):
    r"""Converts submodules in input module to a different module according to `mapping`
    by calling `from_float` method on the target module class. And remove qconfig at the
    end if remove_qconfig is set to True.

    Args:
        `module`: prepared and calibrated module
        `mapping`: a dictionary that maps from source module type to target
                   module type, can be overwritten to allow swapping user defined
                   Modules
        `inplace`: carry out model transformations in-place, the original module
                   is mutated
        `convert_custom_config_dict`: custom configuration dictionary for convert function

    .. code-block:: python

       # Example of convert_custom_config_dict:
       convert_custom_config_dict = {
           # user will manually define the corresponding quantized
           # module class which has a from_observed class method that converts
           # observed custom module to quantized custom module
           "observed_to_quantized_custom_module_class": {
               ObservedCustomModule: QuantizedCustomModule
           }
       }

    """
    torch._C._log_api_usage_once("quantization_api.quantize.convert")
    if not inplace:
        module = copy.deepcopy(module)
    _convert(
        module, mapping, inplace=True,
        convert_custom_config_dict=convert_custom_config_dict)
    if remove_qconfig:
        _remove_qconfig(module)
    return module

def _convert(
        module, mapping=None, inplace=False,
        convert_custom_config_dict=None):
    r"""Converts submodules in input module to a different module according to `mapping`
    by calling `from_float` method on the target module class

    Args:
        module: input module
        mapping: a dictionary that maps from source module type to target
                 module type, can be overwritten to allow swapping user defined
                 Modules
        inplace: carry out model transformations in-place, the original module
                 is mutated

    """
    if mapping is None:
        mapping = get_default_static_quant_module_mappings()
    if convert_custom_config_dict is None:
        convert_custom_config_dict = {}
    custom_module_class_mapping = convert_custom_config_dict.get("observed_to_quantized_custom_module_class", {})

    if not inplace:
        module = copy.deepcopy(module)
    reassign = {}
    # TODO(jerryzh): remove after deciding on the impl of intrinsic modules
    # This is required because intrinsic modules right now are implemented as
    # nn.Sequential and we don't want to swap their constituents
    SWAPPABLE_MODULES = (nni.ConvBn2d,
                         nni.ConvBnReLU2d,
                         nni.LinearReLU,
                         nni.BNReLU2d,
                         nni.BNReLU3d,
                         nni.ConvBn1d,
                         nni.ConvReLU1d,
                         nni.ConvBnReLU1d,
                         nni.ConvReLU2d,
                         nni.ConvReLU3d,
                         nniqat.ConvBn2d,
                         nniqat.ConvBnReLU2d)

    for name, mod in module.named_children():
        # both swappable modules and observed custom modules are
        # swapped as one unit
        if type(mod) not in SWAPPABLE_MODULES and \
           type(mod) not in custom_module_class_mapping:
            _convert(mod, mapping, True,  # inplace
                     custom_module_class_mapping)
        reassign[name] = swap_module(mod, mapping, custom_module_class_mapping)

    for key, value in reassign.items():
        module._modules[key] = value

    return module

def swap_module(mod, mapping, custom_module_class_mapping):
    r"""Swaps the module if it has a quantized counterpart and it has an
    `observer` attached.

    Args:
        mod: input module
        mapping: a dictionary that maps from nn module to nnq module

    Return:
        The corresponding quantized module of `mod`
    """
    new_mod = mod
    # Always replace dequantstub with dequantize
    if hasattr(mod, 'qconfig') and mod.qconfig is not None or type(mod) == DeQuantStub:
        swapped = False
        if type(mod) in custom_module_class_mapping:
            new_mod = custom_module_class_mapping[type(mod)].from_observed(mod)
            swapped = True
        elif type(mod) in mapping:
            new_mod = mapping[type(mod)].from_float(mod)
            swapped = True

        if swapped:
            # Preserve module's pre forward hooks. They'll be called on quantized input
            for pre_hook_fn in mod._forward_pre_hooks.values():
                new_mod.register_forward_pre_hook(pre_hook_fn)
            # Preserve module's post forward hooks except _observer_forward_hook
            # After convert they'll work with quantized output
            for hook_fn in mod._forward_hooks.values():
                if hook_fn is not _observer_forward_hook:
                    new_mod.register_forward_hook(hook_fn)

            # respect device affinity when swapping modules
            devices = get_unique_devices_(mod)
            assert len(devices) <= 1, (
                "swap_module only works with cpu or single-device CUDA modules, "
                "but got devices {}".format(devices)
            )
            device = next(iter(devices)) if len(devices) > 0 else None
            if device:
                new_mod.to(device)
    return new_mod

def get_observer_dict(mod, target_dict, prefix=""):
    r"""Traverse the modules and save all observers into dict.
    This is mainly used for quantization accuracy debug
    Args:
        mod: the top module we want to save all observers
        prefix: the prefix for the current module
        target_dict: the dictionary used to save all the observers
    """
    def get_prefix(prefix):
        return prefix if prefix == "" else prefix + '.'

    if hasattr(mod, 'activation_post_process'):
        target_dict[get_prefix(prefix) + 'activation_post_process'] = mod.activation_post_process
    for name, child in mod.named_children():
        module_prefix = get_prefix(prefix) + name if prefix else name
        get_observer_dict(child, target_dict, module_prefix)<|MERGE_RESOLUTION|>--- conflicted
+++ resolved
@@ -9,20 +9,6 @@
 import torch.nn.quantized as nnq
 import torch.nn.intrinsic.qat as nniqat
 
-<<<<<<< HEAD
-from .quantization_mappings import (get_dynamic_quant_module_mappings,
-                                    get_static_quant_module_mappings,
-                                    get_qat_module_mappings,
-                                    get_qconfig_propagation_list)
-
-from .custom_module_class_mappings import (
-    is_custom_module_class,
-    is_custom_observed_module_class,
-    get_observed_custom_module_class,
-    get_quantized_custom_module_class,
-    mark_observed_custom_module,
-    is_observed_custom_module,
-=======
 from .quantization_mappings import (
     get_default_dynamic_quant_module_mappings,
     get_default_static_quant_module_mappings,
@@ -30,7 +16,6 @@
     get_default_qconfig_propagation_list,
     has_special_act_post_process,
     get_default_special_act_post_process,
->>>>>>> 3fc2721d
 )
 
 from .stubs import DeQuantStub, QuantWrapper
@@ -232,34 +217,6 @@
 
     """
     torch._C._log_api_usage_once("quantization_api.quantize.prepare")
-<<<<<<< HEAD
-    if is_custom_observed_module_class(model):
-        # In case the top level is a custom module
-        if inplace:
-            warnings.warn("'inplace' does not apply to the custom modules")
-        model = get_observed_custom_module_class(model).from_float(model)
-        return prepare(
-            model, inplace=True, allow_list=allow_list,
-            observer_non_leaf_module_list=observer_non_leaf_module_list)
-    if not inplace:
-        model = copy.deepcopy(model)
-
-    # Replace any custom module children
-    custom_modules = []
-    for name, child in model.named_children():
-        if is_custom_observed_module_class(child):
-            custom_modules.append((name, child))
-    for name, child in custom_modules:
-        qconfig = getattr(child, 'qconfig', model.qconfig)
-        new_child = get_observed_custom_module_class(child)
-        new_child = new_child.from_float(child, qconfig=qconfig)
-        model._modules[name] = new_child
-
-    qconfig_propagation_list = allow_list
-    if qconfig_propagation_list is None:
-        qconfig_propagation_list = get_qconfig_propagation_list()
-
-=======
     if prepare_custom_config_dict is None:
         prepare_custom_config_dict = {}
     custom_module_class_mapping = prepare_custom_config_dict.get("float_to_observed_custom_module_class", {})
@@ -271,7 +228,6 @@
     qconfig_propagation_list = allow_list
     if qconfig_propagation_list is None:
         qconfig_propagation_list = get_default_qconfig_propagation_list()
->>>>>>> 3fc2721d
     propagate_qconfig_(model, qconfig_dict=None)
 
     # sanity check common API misusage
