--- conflicted
+++ resolved
@@ -53,8 +53,6 @@
             r = f'{r}.{e}'
     return r
 
-<<<<<<< HEAD
-=======
 # Borrowed from CPython typing module
 # https://github.com/python/cpython/blob/f90dc36c15d7fee0efaf6d39e97be0bdf2683e93/Lib/typing.py#L156
 def _type_repr(obj):
@@ -78,7 +76,6 @@
         return obj.__name__
     return repr(obj)
 
->>>>>>> f010df35
 class insert_before:
     def __init__(self, n : Node):
         self.n = n
@@ -116,34 +113,17 @@
                 return rv
             val_map[node] = self.node_copy(node, lambda n : val_map[n])
         return None
-<<<<<<< HEAD
-
-    def _mark_uses(self, a: Argument):
-        def add_use(n: Node):
-            n.uses += 1
-            return n
-        map_arg(a, add_use)
-=======
->>>>>>> f010df35
 
     def create_node(self, op: str, target: Target,
                     args: Optional[Tuple[Argument, ...]] = None,
                     kwargs: Optional[Dict[str, Argument]] = None,
-<<<<<<< HEAD
-                    name: Optional[str] = None) -> Node:
-=======
                     name: Optional[str] = None,
                     type_expr: Optional[Any] = None) -> Node:
->>>>>>> f010df35
         assert op in ('call_function', 'call_method', 'get_attr', 'call_module', 'placeholder', 'output')
         args = () if args is None else args
         kwargs = {} if kwargs is None else kwargs
         sanitized_name = self._register_name_used(name) if name is not None else self._name(target)
-<<<<<<< HEAD
-        n = Node(self, sanitized_name, op, target, args, kwargs)
-=======
         n = Node(self, sanitized_name, op, target, args, kwargs, type_expr)
->>>>>>> f010df35
         if self._insert_point is not None:
             before_idx = self._nodes.index(self._insert_point)
             self._nodes.insert(before_idx, n)
@@ -167,18 +147,11 @@
     def erase_node(self, to_erase : Node):
         """
         Erases the node `to_erase` from the `Graph`. Throws an exception if
-<<<<<<< HEAD
-        there are still uses of that node in the `Graph`.
-        """
-        if to_erase.uses > 0:
-            raise RuntimeError(f'Tried to erase Node {to_erase} but it still had {to_erase.uses} uses in the graph!')
-=======
         there are still users of that node in the `Graph`.
         """
         if len(to_erase.users) > 0:
             raise RuntimeError(f'Tried to erase Node {to_erase} but it still had {len(to_erase.users)} '
                                f'users in the graph: {to_erase.users}!')
->>>>>>> f010df35
 
         node_indices = [i for i, n in enumerate(self._nodes) if n == to_erase]
         for idx in reversed(node_indices):
@@ -241,14 +214,8 @@
             name = self._name(sanitized_name)
         return self.create_node(node.op, node.target, args, kwargs, name, node.type)
 
-<<<<<<< HEAD
-    def output(self, result: Argument):
-        self._mark_uses(result)
-        return self.create_node(op='output', target='output', args=(result,))
-=======
     def output(self, result: Argument, type_expr: Optional[Any] = None):
         return self.create_node(op='output', target='output', args=(result,), type_expr=type_expr)
->>>>>>> f010df35
 
     def _name(self, target: Target) -> str:
         if callable(target):
@@ -342,23 +309,12 @@
                 body.append(f'{node.name} = {_format_target(root_module, node.target)}\n')
                 continue
             elif node.op == 'output':
-<<<<<<< HEAD
-=======
                 if node.type is not None:
                     maybe_return_annotation = f" -> {type_repr(node.type)}"
->>>>>>> f010df35
                 body.append(f'return {node.args[0]}')
                 continue
             raise NotImplementedError(f'node: {node.op} {node.target}')
 
-<<<<<<< HEAD
-        code = ''.join(body)
-        code = '\n'.join('    ' + line for line in code.split('\n')) + '\n'
-        fn_code = f"""\
-def forward(self, {', '.join(free_vars)}):
-{code}
-"""
-=======
         import_block = '\n'.join(f'import {name}' for name in sorted(modules_used))
 
         code = ''.join(body)
@@ -369,7 +325,6 @@
 {code}
 """
 
->>>>>>> f010df35
         return fn_code
 
     def __str__(self) -> str:
@@ -403,16 +358,11 @@
                 placeholder_names.append(arg_str)
                 return None
             elif n.op == 'get_attr':
-<<<<<<< HEAD
-                return f'%{n.name} : [uses={n.uses}] = self.{n.target}'
-            elif n.op == 'output':
-=======
                 maybe_typename = f'{_type_repr(n.type)} ' if n.type is not None else ''
                 return f'%{n.name} : {maybe_typename}[#users={len(n.users)}] = self.{n.target}'
             elif n.op == 'output':
                 if n.type is not None:
                     maybe_return_typename[0] = f' -> {_type_repr(n.type)}'
->>>>>>> f010df35
                 return f'return {n.args[0]}'
             else:
                 maybe_typename = f'{_type_repr(n.type)} ' if n.type is not None else ''
