--- conflicted
+++ resolved
@@ -7509,9 +7509,8 @@
                 out = ddp(inp).sum()
                 out.backward()
                 logging_data = ddp._get_ddp_logging_data()
-<<<<<<< HEAD
                 bucket_size_limits = [
-                    int(b) for b in logging_data["bucket_size_limits"].split(", ")
+                    int(b) for b in logging_data[f"{\"initial\" if i < 2 else \"rebuilt\"}_bucket_size_limits"].split(", ")
                 ]
                 # first_bucket_bytes is actually the last because we reverse
                 # parameter bucket order.
@@ -7519,30 +7518,6 @@
                 for j, bucket_size in enumerate(bucket_size_limits):
                     if j != len(bucket_size_limits) - 1:
                         self.assertEqual(bucket_size, default_bucket_cap_mb)
-=======
-                if i < 2:
-                    bucket_size_limits = [
-                        int(b) for b in logging_data["initial_bucket_size_limits"].split(", ")
-                    ]
-                    # first_bucket_bytes is actually the last because we reverse
-                    # parameter bucket order.
-                    self.assertEqual(bucket_size_limits[-1], first_bucket_bytes_mb)
-                    for j, bucket_size in enumerate(bucket_size_limits):
-                        if j != len(bucket_size_limits) - 1:
-                            self.assertEqual(bucket_size, default_bucket_cap_mb)
-                else:
-                    bucket_size_limits = [
-                        int(b) for b in logging_data["rebuilt_bucket_size_limits"].split(", ")
-                    ]
-                    # TODO: rebuild buckets places first bucket at beginning, but
-                    # might be better to move it to end.
-                    self.assertEqual(
-                        bucket_size_limits[0], first_bucket_bytes_mb
-                    )
-                    for j, bucket_size in enumerate(bucket_size_limits):
-                        if j != 0:
-                            self.assertEqual(bucket_size, default_bucket_cap_mb)
->>>>>>> beb8535b
 
         @skip_if_lt_x_gpu(2)
         @unittest.skipIf(
