#import <ATen/native/metal/MetalCommandBuffer.h>
#import <ATen/native/metal/MetalTensorImpl.h>
#import <ATen/native/metal/MetalUtils.h>
#import <ATen/native/metal/mpscnn/MPSCNNClampOp.h>
#import <ATen/native/metal/mpscnn/MPSCNNConvOp.h>
#import <ATen/native/metal/mpscnn/MPSImage+Tensor.h>
#import <ATen/native/metal/mpscnn/MPSImageUtils.h>
#import <ATen/native/metal/ops/MetalConvolution.h>

#import <ATen/ATen.h>

namespace at {
namespace native {
namespace metal {

using MetalTensorImpl = at::MetalTensorImpl<MetalTensorImplStorage>;
Tensor conv2d(
    const Tensor& input,
    const Tensor& weight,
    const c10::optional<at::Tensor>& bias,
    IntArrayRef stride,
    IntArrayRef padding,
    IntArrayRef dilation,
    int64_t groups) {
  TORCH_CHECK(input.is_metal());
  Conv2DParams params{
      input.sizes(), weight.sizes(), padding, stride, dilation, groups};
  TORCH_INTERNAL_ASSERT(input.dim() == 4, "Expected 4-dimensional input");
  TORCH_INTERNAL_ASSERT(weight.dim() == 4, "Expected 4-dimensional weight");
  TORCH_CHECK(weight.device().type() == kCPU);
  MPSImage* X = imageFromTensor(input);
  const int64_t oC = weight.sizes()[0];
  const int64_t iC = weight.sizes()[1];
  const int64_t kH = weight.sizes()[2];
  const int64_t kW = weight.sizes()[3];
  auto packedWeights = at::native::metal::permuteWeights(
      weight.data_ptr<float>(), {oC, iC, kH, kW});
  // MPSCNN Convolution
  float* w = packedWeights.data();
  float* b = bias.has_value() ? bias->data_ptr<float>() : nullptr;
  MPSCNNConvOp* op = [MPSCNNConvOp conv2d:params
                                  weights:w
                                     bias:b
                             neuronFilter:NeuronType::None];
  auto outputSize = params.output_sizes();
  MetalTensorImplStorage mt{outputSize};
  MetalCommandBuffer* commandBuffer = getCommandBufferFromTensor(input);
  mt.texture()->allocateTemporaryStorage(outputSize, commandBuffer);
  MPSImage* Y = mt.texture()->image();
  [op encode:commandBuffer.buffer sourceImage:X destinationImage:Y];
  auto output = makeTensor(std::move(mt), input.options());
  return output;
}

namespace prepack {

Tensor conv2d(const Tensor& input, Conv2dOpContext& context) {
  MPSImage* X = imageFromTensor(input);
  Conv2DParams params{input.sizes(),
                      context.weight.sizes(),
                      context.padding,
                      context.stride,
                      context.dilation,
                      context.groups};
  MPSCNNConvOp* op = (__bridge MPSCNNConvOp*)(context.conv2dOp);
  NeuronType nt = neuronType(context);
  if (!op) {
    float* w = context.weight.data_ptr<float>();
    float* b = context.bias.has_value() ? ((*context.bias).data_ptr<float>())
                                        : nullptr;
    op = [MPSCNNConvOp conv2d:params weights:w bias:b neuronFilter:nt];
    context.conv2dOp = (void*)CFBridgingRetain(op);
    context.releaseCallback = ^(void* res) {
      if (res) {
        CFBridgingRelease(res);
      }
    };
  }

  auto outputSize = params.output_sizes();
  MetalTensorImplStorage mt{outputSize};
  MetalCommandBuffer* commandBuffer = getCommandBufferFromTensor(input);
  mt.texture()->allocateTemporaryStorage(outputSize, commandBuffer);
  MPSImage* Y1 = mt.texture()->image();
  [op encode:commandBuffer.buffer sourceImage:X destinationImage:Y1];
  // fuse hardtanh with convolution
  if (nt == NeuronType::Clamp) {
    MPSImage* Y2 = createTemporaryImage(commandBuffer, [Y1 sizes]);
    float min = context.output_min.value().toFloat();
    float max = context.output_max.value().toFloat();
    MPSCNNClampOp* clampOp =
        [MPSCNNClampOp newWithTextures:@[ Y1, Y2 ] Args:@[ @(min), @(max) ]];
    [clampOp encode:commandBuffer.buffer];
<<<<<<< HEAD
    mt.texture()->setTexture(Y2);
=======
    mt.texture()->setImage(Y2);
>>>>>>> ec502873
  }
  auto output = makeTensor(std::move(mt), input.options());
  return output;
}

Tensor conv2d_prepack_run(
    const Tensor& input,
    const c10::intrusive_ptr<Conv2dOpContext>& op_context) {
  return conv2d(input, *op_context);
}

} // namespace prepack

TORCH_LIBRARY_IMPL(aten, Metal, m) {
  m.impl("conv2d", TORCH_FN(conv2d));
};

TORCH_LIBRARY_IMPL(metal_prepack, Metal, m) {
  m.impl("conv2d_run", prepack::conv2d_prepack_run);
}

}
}
}<|MERGE_RESOLUTION|>--- conflicted
+++ resolved
@@ -91,11 +91,7 @@
     MPSCNNClampOp* clampOp =
         [MPSCNNClampOp newWithTextures:@[ Y1, Y2 ] Args:@[ @(min), @(max) ]];
     [clampOp encode:commandBuffer.buffer];
-<<<<<<< HEAD
-    mt.texture()->setTexture(Y2);
-=======
     mt.texture()->setImage(Y2);
->>>>>>> ec502873
   }
   auto output = makeTensor(std::move(mt), input.options());
   return output;
