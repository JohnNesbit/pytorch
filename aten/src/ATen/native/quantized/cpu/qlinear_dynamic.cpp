#include <ATen/ATen.h>
#include <ATen/Parallel.h>
#include <ATen/core/op_registration/op_registration.h>
#include <ATen/cpp_custom_type_hack.h>
#include <ATen/native/quantized/cpu/fbgemm_utils.h>

#include <algorithm>
#include <string>

namespace at {
namespace native {
namespace {

template <bool ReluFused>
class QLinearDynamicInt8 final : public torch::OperatorKernel {
 public:
#ifdef USE_FBGEMM
  at::Tensor operator()(at::Tensor input, at::Tensor packed_weight) {
    // fp32 * int8 -> fp32 (with quantization on activation, and dequantization
    // on the result).

    // We make a strong guarantee that models using these operators will have
    // the same numerics across different machines. Therefore, we do not provide
    // a fallback path and rather fail loudly if we cannot run FBGEMM.
    TORCH_CHECK(
        fbgemm::fbgemmSupportedCPU(), "Your CPU does not support FBGEMM.");

    // TODO: contiguous is called for further jit optimizations.
    auto input_contig = input.contiguous();
    const auto* input_ptr = input_contig.data_ptr<float>();

    TORCH_CHECK(
        input.dim() >= 2,
        "The dimension of input tensor should be larger than or equal to 2");
    // C(output) = A(input) x B(weight), where C, A, B are M x N, M x K, K x N
    // matrices, respectively.
    int64_t M = size_to_dim_(input.dim() - 1, input.sizes());

    // Pull out the PackBMatrix and col_offsets instance from the owning tensor.
    auto& pack_ptr =
        cpp_custom_type_hack::cast<PackedLinearWeight>(packed_weight);
    auto packB = pack_ptr.w.get();
    // packB->printPackedMatrix("packedB inside fbgemm_linear_dynamic
    // (QLinearDynamicInt8): ");
    auto& col_offsets = pack_ptr.col_offsets;

    int64_t N = static_cast<int64_t>(packB->numCols());
    int64_t K = input.size(input.dim() - 1);
    TORCH_CHECK(
        K == static_cast<int64_t>(packB->numRows()),
        "The number of rows in the packB should be equal to K: " +
            std::to_string(K));

    // Calculate statistics for quantization of the input Tensor
    float x_min, x_max;
    fbgemm::FindMinMax(
        /*m=*/input_ptr,
        /*min=*/&x_min,
        /*max=*/&x_max,
        /*len=*/input.numel());

    // Input tensor is quantized as 8-bit unsigned values
    static constexpr int precision = 8;
    static constexpr bool is_signed = false;

    // Calculate scale and zero point for quantization of input tensor
    auto q_params = fbgemm::ChooseQuantizationParams(
        /*min=*/x_min,
        /*max=*/x_max,
        /*qmin=*/is_signed ? -(1 << (precision - 1)) : 0,
        /*qmax=*/
        is_signed ? ((1 << (precision - 1)) - 1) : (1 << precision) - 1,
        /*preserve_sparsity=*/false);

    q_params.precision = precision;

    // ReQuantizeForFloat requires pointers to the zero point values,
    // since in the case of rowwise quantization these will be arrays rather
    // than scalars. But in this case, we're doing whole-tensor quantization so
    // we just pass a pointer to the scale values (and internally
    // ReQuantizeForFloat won't index past 0.

    const float* bias_ptr = nullptr;
    at::Tensor bias_vec;
    if (pack_ptr.bias.has_value()) {
      bias_vec = pack_ptr.bias.value();
      TORCH_CHECK(bias_vec.dim() == 1, "bias should be a vector (1D Tensor)");
      TORCH_CHECK(
          bias_vec.size(0) == N,
          "bias should have N elements: " + std::to_string(N));
      // TODO: contiguous is called for further jit optimizations.
      auto bias_contig = bias_vec.contiguous();
      bias_ptr = bias_contig.data_ptr<float>();
    }
<<<<<<< HEAD

    // After the uint8 * int8 matrix multiplication is performed, this operation
    // does:
    //  1) Add in row and column offsets to the rows and columns, respectively
    //  2) Dequantize the results into floating point
    //  3) Add in the bias term.
    fbgemm::ReQuantizeForFloat<ReluFused> outputProcObj(
        /*nextop=*/doNothingObj,
        /*Aq_scale=*/q_params.scale,
        /*Bq_scale=*/&weight_scale_float,
        /*Aq_zero_point=*/q_params.zero_point,
        /*Bq_zero_point=*/&weight_zero_point_int32,
        /*row_offsets=*/packA.getRowOffsetBuffer(),
        /*col_offsets=*/col_offsets.data(),
        /*bias=*/bias_ptr,
        /*nCol=*/N);

=======
>>>>>>> 36aaa299
    // The resulting matrix here is 2-D, let's view it with the original
    // left hand dimensions of the input. Here are two examples:
    // 1. If the input tensor is {M, K}, the output tensor is {M, N}.
    // 2. If the input tensor is {b, M, K}, the output tensor is {b, M, N}.
    std::vector<int64_t> out_sizes = input.sizes().vec();
    out_sizes.back() = N;
    // Allocate output Tensor and a buffer for fbgemmPacked to use
<<<<<<< HEAD
    auto output = at::zeros(out_sizes, input.options().dtype(at::kFloat));
    auto buffer = at::zeros_like(output, output.options().dtype(at::kInt));

    // Do the GEMM
    fbgemm::fbgemmPacked(
        /*packA=*/packA,
        /*packB=*/*packB,
        /*C=*/output.data<float>(),
        /*C_buffer=*/buffer.data<int32_t>(),
        /*ldc=*/N,
        /*outProcess=*/outputProcObj,
        /*thread_id=*/0,
        /*num_threads=*/1);
=======
    auto output = at::empty(out_sizes, input.options().dtype(at::kFloat));
    auto buffer = at::empty_like(output, output.options().dtype(at::kInt), LEGACY_CONTIGUOUS_MEMORY_FORMAT);

    int num_tasks = at::get_num_threads();
    at::parallel_for(0, num_tasks, 1, [&](int64_t begin, int64_t end) {
      // This operation does the following:
      // 1) Quantizes the input matrix given the statistics we've calculated
      // above
      // 2) Creates a "row buffer" vector with offset values that must be
      // added
      //    to the integer matrix multiplication operation to ensure
      //    correctness. This "row buffer" is also called the row offset, and it
      //    is needed when we use affine quantization for weights.
      // 3) Packs the resulting quantized matrix into vector-register and cache
      //    friendly tiles.
      //
      //  Note this is not executed eagerly, but rather within the fbgemmPacked
      //  call below.

      fbgemm::PackAWithQuantRowOffset<uint8_t> packA(
          /*trans=*/fbgemm::matrix_op_t::NoTranspose,
          /*nRow=*/M,
          /*nCol=*/K,
          /*smat=*/input_ptr,
          /*ld=*/K,
          /*pmat=*/nullptr, // Currently, packA manages ownership of `pmat`.
          /*scale=*/q_params.scale,
          /*zero_pt=*/q_params.zero_point);
      // TODO: Consider a way to pre-allocate and reuse
      // pmat buffer.

      // This is the end of the pipeline, pass the resulting matrix through.
      fbgemm::DoNothing<float, float> doNothingObj{};

      for (int task_id = begin; task_id < end; ++task_id) {
        if (pack_ptr.q_scheme == kPerTensorAffine) {
          // Process the per tensor quantization.
          //
          // After the uint8 * int8 matrix multiplication is performed, this
          // operation does:
          //  1) Add in row and column offsets to the rows and columns,
          //  respectively.
          //  2) Dequantize the results into floating point.
          //  3) Add in the bias term.
          fbgemm::ReQuantizeForFloat<ReluFused> outputProcObj(
              /*nextop=*/doNothingObj,
              /*Aq_scale=*/q_params.scale,
              /*Bq_scale=*/pack_ptr.w_scale.data(),
              /*Aq_zero_point=*/q_params.zero_point,
              /*Bq_zero_point=*/pack_ptr.w_zp.data(),
              /*row_offsets=*/packA.getRowOffsetBuffer(),
              /*col_offsets=*/col_offsets.data(),
              /*bias=*/bias_ptr,
              /*nCol=*/N);

          // Do the GEMM
          fbgemm::fbgemmPacked(
              /*packA=*/packA,
              /*packB=*/*packB,
              /*C=*/output.data_ptr<float>(),
              /*C_buffer=*/buffer.data_ptr<int32_t>(),
              /*ldc=*/N,
              /*outProcess=*/outputProcObj,
              /*thread_id=*/task_id,
              /*num_threads=*/num_tasks);

        } else if (pack_ptr.q_scheme == kPerChannelAffine) {
          // Process the per channel quantization.
          //
          // After the uint8 * int8 matrix multiplication is performed, this
          // operation does:
          //  1) Add in row and column offsets to the rows and columns,
          //  respectively.
          //  2) Dequantize the results into floating point.
          //  3) Add in the bias term.
          fbgemm::ReQuantizeForFloat<
              ReluFused,
              fbgemm::QuantizationGranularity::OUT_CHANNEL>
              outputProcObj(
                  /*nextop=*/doNothingObj,
                  /*Aq_scale=*/q_params.scale,
                  /*Bq_scale=*/pack_ptr.w_scale.data(),
                  /*Aq_zero_point=*/q_params.zero_point,
                  /*Bq_zero_point=*/pack_ptr.w_zp.data(),
                  /*row_offsets=*/packA.getRowOffsetBuffer(),
                  /*col_offsets=*/col_offsets.data(),
                  /*bias=*/bias_ptr,
                  /*nCol=*/N);

          // Do the GEMM
          fbgemm::fbgemmPacked(
              /*packA=*/packA,
              /*packB=*/*packB,
              /*C=*/output.data_ptr<float>(),
              /*C_buffer=*/buffer.data_ptr<int32_t>(),
              /*ldc=*/N,
              /*outProcess=*/outputProcObj,
              /*thread_id=*/task_id,
              /*num_threads=*/num_tasks);
        }
      }
    });
>>>>>>> 36aaa299

    return output;
  }
#else // USE_FBGEMM
  at::Tensor operator()(
      at::Tensor /* input */,
      at::Tensor /* packed_weight */) {
    // We make a strong guarantee that models using these operators will have
    // the same numerics across different machines. Therefore, we do not provide
    // a fallback path and rather fail loudly if we cannot run FBGEMM.
    TORCH_CHECK(
        false, "This PyTorch installation was not built with FBGEMM operators");
  }
#endif // USE_FBGEMM
};

static auto registry =
    torch::RegisterOperators()
        .op("quantized::linear_dynamic(Tensor X, Tensor W_prepack) -> Tensor Y",
            torch::RegisterOperators::options()
                .kernel<QLinearDynamicInt8<false>>(TensorTypeId::CPUTensorId))
        .op("quantized::linear_relu_dynamic(Tensor X, Tensor W_prepack) -> Tensor Y",
            torch::RegisterOperators::options()
                .kernel<QLinearDynamicInt8<true>>(TensorTypeId::CPUTensorId));
} // namespace
} // namespace native
} // namespace at<|MERGE_RESOLUTION|>--- conflicted
+++ resolved
@@ -92,26 +92,6 @@
       auto bias_contig = bias_vec.contiguous();
       bias_ptr = bias_contig.data_ptr<float>();
     }
-<<<<<<< HEAD
-
-    // After the uint8 * int8 matrix multiplication is performed, this operation
-    // does:
-    //  1) Add in row and column offsets to the rows and columns, respectively
-    //  2) Dequantize the results into floating point
-    //  3) Add in the bias term.
-    fbgemm::ReQuantizeForFloat<ReluFused> outputProcObj(
-        /*nextop=*/doNothingObj,
-        /*Aq_scale=*/q_params.scale,
-        /*Bq_scale=*/&weight_scale_float,
-        /*Aq_zero_point=*/q_params.zero_point,
-        /*Bq_zero_point=*/&weight_zero_point_int32,
-        /*row_offsets=*/packA.getRowOffsetBuffer(),
-        /*col_offsets=*/col_offsets.data(),
-        /*bias=*/bias_ptr,
-        /*nCol=*/N);
-
-=======
->>>>>>> 36aaa299
     // The resulting matrix here is 2-D, let's view it with the original
     // left hand dimensions of the input. Here are two examples:
     // 1. If the input tensor is {M, K}, the output tensor is {M, N}.
@@ -119,21 +99,6 @@
     std::vector<int64_t> out_sizes = input.sizes().vec();
     out_sizes.back() = N;
     // Allocate output Tensor and a buffer for fbgemmPacked to use
-<<<<<<< HEAD
-    auto output = at::zeros(out_sizes, input.options().dtype(at::kFloat));
-    auto buffer = at::zeros_like(output, output.options().dtype(at::kInt));
-
-    // Do the GEMM
-    fbgemm::fbgemmPacked(
-        /*packA=*/packA,
-        /*packB=*/*packB,
-        /*C=*/output.data<float>(),
-        /*C_buffer=*/buffer.data<int32_t>(),
-        /*ldc=*/N,
-        /*outProcess=*/outputProcObj,
-        /*thread_id=*/0,
-        /*num_threads=*/1);
-=======
     auto output = at::empty(out_sizes, input.options().dtype(at::kFloat));
     auto buffer = at::empty_like(output, output.options().dtype(at::kInt), LEGACY_CONTIGUOUS_MEMORY_FORMAT);
 
@@ -236,7 +201,6 @@
         }
       }
     });
->>>>>>> 36aaa299
 
     return output;
   }
